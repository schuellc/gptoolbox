--- conflicted
+++ resolved
@@ -45,17 +45,9 @@
   if(internal_constraints)
     flags = [flags ' -i'];
   end
-<<<<<<< HEAD
-
   if(~exist('allow_resampling','var') || ~allow_resampling)
     flags = [flags ' -Y' '-V'];
   end
-
-=======
-  if(~exist('allow_resampling') || ~allow_resampling)
-    flags = [flags ' -Y' '-V'];
-  end
->>>>>>> 60e251f7
   % call tetgen
   command = [path_to_tetgen ' ' flags ' ' poly_filename];
   %fprintf(command);
